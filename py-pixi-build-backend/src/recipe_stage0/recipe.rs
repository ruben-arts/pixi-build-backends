use crate::{
    create_py_wrap,
    error::PyPixiBuildBackendError,
    recipe_stage0::{
        conditional::{PyItemPackageDependency, PyItemSource, PyItemString},
        requirements::PyPackageSpecDependencies,
    },
    types::{PyPlatform, PyVecString},
};
use ::serde::{Deserialize, Serialize};
use indexmap::IndexMap;
use pyo3::prelude::*;
use pyo3::{
    Bound, Py, PyAny, PyRef, PyRefMut, PyResult, Python,
    exceptions::PyValueError,
    pyclass, pymethods, serde,
    types::{PyList, PyListMethods},
};
use rattler_conda_types::package::EntryPoint;
use recipe_stage0::recipe::{
<<<<<<< HEAD
    About, Build, ConditionalList, ConditionalRequirements, Extra, IntermediateRecipe, NoArchKind,
    Package, PathSource, Python, Script, Source, UrlSource, Value,
};
use std::collections::HashMap;
use std::fmt::Display;
=======
    About, Build, ConditionalRequirements, Extra, IntermediateRecipe, Item, NoArchKind, Package,
    PathSource, Python as RecipePython, Script, Source, Test, UrlSource, Value,
};
>>>>>>> 9635abec

use std::fmt::{Display, Formatter};
use std::{
    cell::RefCell,
    collections::HashMap,
    ops::Deref,
    rc::Rc,
    sync::{Arc, Mutex, RwLock},
};

create_py_wrap!(PyHashMapValueString, HashMap<String, PyValueString>, |map: &HashMap<String, PyValueString>, f: &mut Formatter<'_>| {
    write!(f, "{{")?;
    for (k, v) in map {
        write!(f, "{}: {}, ", k, v)?;
    }
    write!(f, "}}")
});

create_py_wrap!(PyVecItemSource, Vec<PyItemSource>, |vec: &Vec<
    PyItemSource,
>,
                                                     f: &mut Formatter<
    '_,
>| {
    write!(f, "[")?;
    for item in vec {
        write!(f, "{}, ", item)?;
    }
    write!(f, "]")
});

create_py_wrap!(
    PyVecTest,
    Vec<PyTest>,
    |vec: &Vec<PyTest>, f: &mut Formatter<'_>| {
        write!(f, "[")?;
        for item in vec {
            write!(f, "{}, ", item)?;
        }
        write!(f, "]")
    }
);

create_py_wrap!(
    PyOptionAbout,
    Option<PyAbout>,
    |opt: &Option<PyAbout>, f: &mut Formatter<'_>| {
        match opt {
            Some(about) => write!(f, "{}", about),
            None => write!(f, "None"),
        }
    }
<<<<<<< HEAD

    #[setter]
    pub fn set_package(&mut self, value: PyPackage) {
        self.inner.package = value.inner;
    }

    #[getter]
    pub fn build(&self) -> PyBuild {
        PyBuild {
            inner: self.inner.build.clone(),
        }
    }

    #[setter]
    pub fn set_build(&mut self, value: PyBuild) {
        self.inner.build = value.inner;
    }

    #[getter]
    pub fn requirements(&self) -> PyConditionalRequirements {
        PyConditionalRequirements {
            inner: self.inner.requirements.clone(),
=======
);
create_py_wrap!(
    PyOptionExtra,
    Option<PyExtra>,
    |opt: &Option<PyExtra>, f: &mut Formatter<'_>| {
        match opt {
            Some(extra) => write!(f, "{}", extra),
            None => write!(f, "None"),
>>>>>>> 9635abec
        }
    }
);

<<<<<<< HEAD
    #[setter]
    pub fn set_requirements(&mut self, value: PyConditionalRequirements) {
        self.inner.requirements = value.inner;
    }

    #[getter]
    pub fn about(&self) -> Option<PyAbout> {
        self.inner.about.clone().map(|a| PyAbout { inner: a })
    }
=======
#[pyclass(get_all, set_all, str)]
#[derive(Clone, Serialize)]
pub struct PyIntermediateRecipe {
    pub context: Py<PyHashMapValueString>,
    pub package: Py<PyPackage>,
    pub source: Py<PyVecItemSource>,
    pub build: Py<PyBuild>,
    pub requirements: Py<PyConditionalRequirements>,
    pub tests: Py<PyVecTest>,
    pub about: Py<PyOptionAbout>,
    pub extra: Py<PyOptionExtra>,
}
>>>>>>> 9635abec

impl Display for PyIntermediateRecipe {
    fn fmt(&self, f: &mut Formatter<'_>) -> std::fmt::Result {
        write!(
            f,
            "{{ context: {}, package: {}, source: {}, build: {}, requirements: {}, tests: {}, about: {}, extra: {} }}",
            self.context.to_string(),
            self.package.to_string(),
            self.source.to_string(),
            self.build.to_string(),
            self.requirements.to_string(),
            self.tests.to_string(),
            self.about.to_string(),
            self.extra.to_string()
        )
    }
}

#[pymethods]
impl PyIntermediateRecipe {
    #[new]
    pub fn new(py: Python) -> PyResult<Self> {
        Ok(PyIntermediateRecipe {
            context: Py::new(py, PyHashMapValueString::default())?,
            package: Py::new(py, PyPackage::default())?,
            source: Py::new(py, PyVecItemSource::default())?,
            build: Py::new(py, PyBuild::new(py))?,
            requirements: Py::new(py, PyConditionalRequirements::default())?,
            tests: Py::new(py, PyVecTest::default())?,
            about: Py::new(py, PyOptionAbout::default())?,
            extra: Py::new(py, PyOptionExtra::default())?,
        })
    }
    /// Creates a recipe from YAML string
    #[staticmethod]
    pub fn from_yaml(yaml: String, py: Python) -> PyResult<Self> {
        let intermediate_recipe: IntermediateRecipe =
            serde_yaml::from_str(&yaml).map_err(PyPixiBuildBackendError::YamlSerialization)?;

        let py_intermediate_recipe =
            PyIntermediateRecipe::from_intermediate_recipe(intermediate_recipe, py);

        Ok(py_intermediate_recipe)
    }
}

impl PyIntermediateRecipe {
    pub fn from_intermediate_recipe(recipe: IntermediateRecipe, py: Python) -> Self {
        // Convert context (IndexMap<String, Value<String>>) to PyHashMap
        let context_map = recipe
            .context
            .into_iter()
            .map(|(k, v)| (k, v.into()))
            .collect::<HashMap<String, PyValueString>>();

        let py_context = PyHashMapValueString { inner: context_map };

        // Convert package
        let py_package: PyPackage = recipe.package.into();

        // Convert source (ConditionalList<Source>) to PyVecItemSource
        let py_sources: Vec<PyItemSource> =
            recipe.source.into_iter().map(|item| item.into()).collect();

        let py_vec_source: PyVecItemSource = py_sources.into();

        // Convert build
        let py_build: PyBuild = PyBuild::from_build(py, recipe.build);

        // Convert requirements
        let py_requirements: PyConditionalRequirements = recipe.requirements.into();

        // Convert tests
        let py_tests: Vec<PyTest> = recipe.tests.into_iter().map(|test| test.into()).collect();
        let py_vec_tests: PyVecTest = py_tests.into();

        // Convert about (Option<About>)
        let py_about = PyOptionAbout {
            inner: recipe.about.map(|about| about.into()),
        };

        // Convert extra (Option<Extra>)
        let py_extra = PyOptionExtra {
            inner: recipe.extra.map(|extra| extra.into()),
        };

        PyIntermediateRecipe {
            context: Py::new(py, py_context).unwrap(),
            package: Py::new(py, py_package).unwrap(),
            source: Py::new(py, py_vec_source).unwrap(),
            build: Py::new(py, py_build).unwrap(),
            requirements: Py::new(py, py_requirements).unwrap(),
            tests: Py::new(py, py_vec_tests).unwrap(),
            about: Py::new(py, py_about).unwrap(),
            extra: Py::new(py, py_extra).unwrap(),
        }
    }

    pub fn into_intermediate_recipe(&self, py: Python) -> IntermediateRecipe {
        let context: HashMap<String, PyValueString> = (*self.context.borrow(py).clone()).clone();
        let context = context
            .into_iter()
            .map(|(k, v)| (k, (*v).clone().into()))
            .collect();

        let py_package = self.package.borrow(py).clone();
        let package: Package = (*py_package).clone();

        let source: Vec<Item<Source>> = (*self.source.borrow(py).clone())
            .clone()
            .into_iter()
            .map(|item| (*item).clone().into())
            .collect();

        let build: Build = self.build.borrow(py).clone().into_build(py);
        let requirements: ConditionalRequirements =
            (*self.requirements.borrow(py).clone()).clone().into();
        let tests: Vec<Test> = (*self.tests.borrow(py).clone())
            .clone()
            .into_iter()
            .map(|test| (*test).clone().into())
            .collect();

        let about: Option<About> = (*self.about.borrow(py).clone())
            .clone()
            .map(|about| (*about).clone().into());
        let extra: Option<Extra> = (*self.extra.borrow(py).clone())
            .clone()
            .map(|extra| (*extra).clone().into());

        IntermediateRecipe {
            context,
            package,
            source,
            build,
            requirements,
            tests,
            about,
            extra,
        }
    }
}

// impl From<PyIntermediateRecipe> for IntermediateRecipe {
//     fn from(py_recipe: PyIntermediateRecipe) -> Self {
//         // py_recipe.inner
//         IntermediateRecipe::default()
//     }
// }

#[pyclass(str)]
#[derive(Clone, Default, Serialize, Deserialize)]
pub struct PyPackage {
    pub(crate) inner: Package,
}

impl Deref for PyPackage {
    type Target = Package;
    fn deref(&self) -> &Self::Target {
        &self.inner
    }
}
impl Display for PyPackage {
    fn fmt(&self, f: &mut Formatter<'_>) -> std::fmt::Result {
        write!(f, "{}", self.inner)
    }
}

#[pymethods]
impl PyPackage {
    #[new]
    pub fn new(name: PyValueString, version: PyValueString) -> Self {
        PyPackage {
            inner: Package {
                name: name.inner,
                version: version.inner,
            },
        }
    }

    #[getter]
    pub fn name(&self) -> PyValueString {
        PyValueString {
            inner: self.inner.name.clone(),
        }
    }

    #[setter]
    pub fn set_name(&mut self, name: PyValueString) {
        self.inner.name = name.inner;
    }

    #[getter]
    pub fn version(&self) -> PyValueString {
        PyValueString {
            inner: self.inner.version.clone(),
        }
    }

    #[setter]
    pub fn set_version(&mut self, version: PyValueString) {
        self.inner.version = version.inner;
    }
<<<<<<< HEAD
=======
}

impl From<Package> for PyPackage {
    fn from(package: Package) -> Self {
        PyPackage { inner: package }
    }
>>>>>>> 9635abec
}

#[pyclass]
#[derive(Clone)]
pub struct PySource {
    pub(crate) inner: Source,
}

#[pymethods]
impl PySource {
    #[staticmethod]
    pub fn url(url_source: PyUrlSource) -> Self {
        PySource {
            inner: Source::Url(url_source.inner),
        }
    }

    #[staticmethod]
    pub fn path(path_source: PyPathSource) -> Self {
        PySource {
            inner: Source::Path(path_source.inner),
        }
    }

    pub fn is_url(&self) -> bool {
        matches!(self.inner, Source::Url(_))
    }

    pub fn is_path(&self) -> bool {
        matches!(self.inner, Source::Path(_))
    }
}

impl From<Source> for PySource {
    fn from(source: Source) -> Self {
        PySource { inner: source }
    }
}

#[pyclass]
#[derive(Clone)]
pub struct PyUrlSource {
    pub(crate) inner: UrlSource,
}

#[pymethods]
impl PyUrlSource {
    #[new]
    pub fn new(url: String, sha256: Option<String>) -> PyResult<Self> {
        Ok(PyUrlSource {
            inner: UrlSource {
                url: url
                    .parse()
                    .map_err(|e| PyValueError::new_err(format!("Invalid URL: {e}")))?,
                sha256: sha256.map(Value::Concrete),
            },
        })
    }

    #[getter]
    pub fn url(&self) -> String {
        self.inner.url.to_string()
    }

    #[getter]
    pub fn sha256(&self) -> Option<String> {
        self.inner
            .sha256
            .clone()
            .and_then(|v| v.concrete().cloned())
    }
}

#[pyclass]
#[derive(Clone)]
pub struct PyPathSource {
    pub(crate) inner: PathSource,
}

#[pymethods]
impl PyPathSource {
    #[new]
    pub fn new(path: String, sha256: Option<String>) -> Self {
        PyPathSource {
            inner: PathSource {
                path: Value::Concrete(path),
                sha256: sha256.map(Value::Concrete),
            },
        }
    }

    #[getter]
    pub fn path(&self) -> String {
        self.inner.path.to_string()
    }

    #[getter]
    pub fn sha256(&self) -> Option<String> {
        self.inner
            .sha256
            .clone()
            .and_then(|v| v.concrete().cloned())
    }
}

create_py_wrap!(PyOptionValueU64, Option<PyValueU64>, |opt: &Option<
    PyValueU64,
>,
                                                       f: &mut Formatter<
    '_,
>| {
    match opt {
        Some(value) => write!(f, "{}", value),
        None => write!(f, "None"),
    }
});

create_py_wrap!(
    PyOptionPyNoArchKind,
    Option<PyNoArchKind>,
    |opt: &Option<PyNoArchKind>, f: &mut Formatter<'_>| {
        match opt {
            Some(value) => write!(f, "{}", value),
            None => write!(f, "None"),
        }
    }
);

#[pyclass(get_all, set_all, str)]
#[derive(Clone, Serialize, Deserialize)]
pub struct PyBuild {
    // pub(crate) inner: Build,
    pub number: Py<PyOptionValueU64>,
    pub script: Py<PyScript>,
    // #[serde(skip_serializing_if = "Option::is_none")]
    pub noarch: Py<PyOptionPyNoArchKind>,
    // #[serde(skip_serializing_if = "RecipePython::is_default")]
    pub python: Py<PyPython>,
}

impl PyBuild {
    pub fn into_build(self, py: Python) -> Build {
        let noarch = self
            .noarch
            .borrow(py)
            .clone()
            .as_ref()
            .map(|n| n.clone().inner);

        Build {
            number: self
                .number
                .borrow(py)
                .clone()
                .as_ref()
                .map(|n| n.deref().clone()),
            script: self.script.borrow(py).clone().into_script(py),
            noarch,
            python: self.python.borrow(py).inner.clone(),
        }
    }

    pub fn from_build(py: Python, build: Build) -> PyBuild {
        let py_value = build.number.map(|n| PyValueU64::from(n));
        let py_value: PyOptionValueU64 = py_value.into();

        let py_noarch = build.noarch.map(|n| PyNoArchKind::from(n));

        let py_noarch_value: PyOptionPyNoArchKind = py_noarch.into();

        PyBuild {
            number: Py::new(py, py_value).unwrap(),
            script: Py::new(py, PyScript::from_script(py, build.script)).unwrap(),
            noarch: Py::new(py, py_noarch_value).unwrap(),
            python: Py::new(py, Into::<PyPython>::into(build.python)).unwrap(),
        }
    }
}

#[pymethods]
impl PyBuild {
    #[new]
    pub fn new(py: Python) -> Self {
        PyBuild {
            number: Py::new(py, PyOptionValueU64::default()).unwrap(),
            script: Py::new(py, PyScript::new(py, None, None, None)).unwrap(),
            noarch: Py::new(py, PyOptionPyNoArchKind::default()).unwrap(),
            python: Py::new(py, PyPython::new(py, None).unwrap()).unwrap(),
        }
    }
}

impl Display for PyBuild {
    fn fmt(&self, f: &mut Formatter<'_>) -> std::fmt::Result {
        write!(
            f,
            "{{ number: {:?}, script: {}, noarch: {:?}, python: {} }}",
            self.number.to_string(),
            self.script.to_string(),
            self.noarch.to_string(),
            self.python.to_string()
        )
    }
}

create_py_wrap!(PyHashMap, HashMap<String, String>, |map: &HashMap<String, String>, f: &mut Formatter<'_>| {
    write!(f, "{{")?;
    for (k, v) in map {
        write!(f, "{}: {}, ", k, v)?;
    }
    write!(f, "}}")
});

#[pyclass(set_all, get_all, str)]
#[derive(Clone, Serialize, Deserialize)]
// #[serde(default)]
pub struct PyScript {
    // pub(crate) inner: Script,
    pub content: Py<PyVecString>,
    // #[serde(default)]
    pub env: Py<PyHashMap>,
    // #[serde(default)]
    pub secrets: Py<PyVecString>,
}

impl Display for PyScript {
    fn fmt(&self, f: &mut Formatter<'_>) -> std::fmt::Result {
        write!(
            f,
            "{{ content: {}, env: {}, secrets: {} }}",
            self.content.to_string(),
            self.env.to_string(),
            self.secrets.to_string()
        )
    }
}

#[pymethods]
impl PyScript {
    #[new]
    pub fn new(
        py: Python,
        content: Option<Py<PyVecString>>,
        env: Option<Py<PyHashMap>>,
        secrets: Option<Py<PyVecString>>,
    ) -> Self {
        PyScript {
            content: content.unwrap_or_else(|| Py::new(py, PyVecString::default()).unwrap()),
            env: env.unwrap_or_else(|| Py::new(py, PyHashMap::default()).unwrap()),
            secrets: secrets.unwrap_or_else(|| Py::new(py, PyVecString::default()).unwrap()),
        }
    }

    // #[getter]
    // pub fn content(&self) -> Vec<String> {
    //     self.inner.content.clone()
    // }

    // #[getter]
    // pub fn env(&self) -> HashMap<String, String> {
    //     self.inner.env.clone().into_iter().collect()
    // }

    // #[getter]
    // pub fn secrets(&self) -> Vec<String> {
    //     self.inner.secrets.clone()
    // }

    // #[setter]
    // pub fn set_content(&mut self, content: Vec<String>) {
    //     self.inner.content = content;
    // }

    // #[setter]
    // pub fn set_env(&mut self, env: HashMap<String, String>) {
    //     self.inner.env = env.into_iter().collect();
    // }

    // #[setter]
    // pub fn set_secrets(&mut self, secrets: Vec<String>) {
    //     self.inner.secrets = secrets;
    // }
}

impl PyScript {
    pub fn into_script(self, py: Python) -> Script {
        Script {
            content: self.content.borrow(py).inner.clone(),
            env: (*self.env.borrow(py).clone())
                .clone()
                .into_iter()
                .collect::<IndexMap<_, _>>(),
            secrets: self.secrets.borrow(py).inner.clone(),
        }
    }

    pub fn from_script(py: Python, script: Script) -> Self {
        let vec_string: PyVecString = script.content.into();

        let py_hashmap: PyHashMap =
            PyHashMap::from(script.env.into_iter().collect::<HashMap<_, _>>());

        let secrets_vec: PyVecString = script.secrets.into();

        PyScript {
            content: Py::new(py, vec_string).unwrap(),
            env: Py::new(py, py_hashmap).unwrap(),
            secrets: Py::new(py, secrets_vec).unwrap(),
        }
    }
}

#[pyclass(str)]
#[derive(Clone, Serialize, Deserialize)]
pub struct PyPython {
    pub(crate) inner: RecipePython,
}

#[pymethods]
impl PyPython {
    #[new]
    pub fn new(py: Python, entry_points: Option<Vec<String>>) -> PyResult<Self> {
        let entry_points: Result<Vec<EntryPoint>, _> = entry_points
            .unwrap_or_default()
            .into_iter()
            .map(|s| s.parse())
            .collect();

        match entry_points {
            Ok(entry_points) => Ok(PyPython {
                inner: RecipePython { entry_points },
            }),
            Err(_) => Err(pyo3::exceptions::PyValueError::new_err(
                "Invalid entry point format",
            )),
        }
    }

    #[getter]
    pub fn entry_points(&self) -> Vec<String> {
        self.inner
            .entry_points
            .iter()
            .map(|e| e.to_string())
            .collect()
    }

    #[setter]
    pub fn set_entry_points(&mut self, entry_points: Vec<String>) -> PyResult<()> {
        let entry_points: Result<Vec<EntryPoint>, _> =
            entry_points.into_iter().map(|s| s.parse()).collect();

        match entry_points {
            Ok(entry_points) => {
                self.inner.entry_points = entry_points;
                Ok(())
            }
            Err(_) => Err(pyo3::exceptions::PyValueError::new_err(
                "Invalid entry point format",
            )),
        }
    }
}

impl From<RecipePython> for PyPython {
    fn from(python: RecipePython) -> Self {
        PyPython { inner: python }
    }
}

impl Display for PyPython {
    fn fmt(&self, f: &mut Formatter<'_>) -> std::fmt::Result {
        write!(f, "{}", self.inner)
    }
}

#[pyclass]
#[derive(Clone, Serialize, Deserialize)]
pub struct PyNoArchKind {
    pub(crate) inner: NoArchKind,
}

impl Display for PyNoArchKind {
    fn fmt(&self, f: &mut Formatter<'_>) -> std::fmt::Result {
        write!(f, "{}", self.inner)
    }
}

#[pymethods]
impl PyNoArchKind {
    #[staticmethod]
    pub fn python() -> Self {
        PyNoArchKind {
            inner: NoArchKind::Python,
        }
    }

    #[staticmethod]
    pub fn generic() -> Self {
        PyNoArchKind {
            inner: NoArchKind::Generic,
        }
    }

    pub fn is_python(&self) -> bool {
        matches!(self.inner, NoArchKind::Python)
    }

    pub fn is_generic(&self) -> bool {
        matches!(self.inner, NoArchKind::Generic)
    }
}

impl From<NoArchKind> for PyNoArchKind {
    fn from(noarch: NoArchKind) -> Self {
        PyNoArchKind { inner: noarch }
    }
}

macro_rules! create_py_value {
    ($name: ident, $type: ident) => {
        #[pyclass(str)]
        #[derive(Clone, Serialize, Deserialize)]
        pub struct $name {
            pub(crate) inner: Value<$type>,
        }

        #[pymethods]
        impl $name {
            #[new]
            pub fn new(value: String) -> Self {
                $name {
                    inner: value.parse().unwrap(),
                }
            }

            #[staticmethod]
            pub fn concrete(value: $type) -> Self {
                $name {
                    inner: Value::Concrete(value),
                }
            }

            #[staticmethod]
            pub fn template(template: String) -> Self {
                $name {
                    inner: Value::Template(template),
                }
            }

            pub fn is_concrete(&self) -> bool {
                matches!(self.inner, Value::Concrete(_))
            }

            pub fn is_template(&self) -> bool {
                matches!(self.inner, Value::Template(_))
            }

            pub fn get_concrete(&self) -> Option<$type> {
                match &self.inner {
                    Value::Concrete(v) => Some(v.clone()),
                    _ => None,
                }
            }

            pub fn get_template(&self) -> Option<String> {
                match &self.inner {
                    Value::Template(t) => Some(t.clone()),
                    _ => None,
                }
            }
        }

        impl From<Value<$type>> for $name {
            fn from(value: Value<$type>) -> Self {
                $name { inner: value }
            }
        }

        impl Deref for $name {
            type Target = Value<$type>;
            fn deref(&self) -> &Self::Target {
                &self.inner
            }
        }

        impl Display for $name {
            fn fmt(&self, f: &mut Formatter<'_>) -> std::fmt::Result {
                write!(f, "{}", self.inner)
            }
        }
    };
}

create_py_value!(PyValueString, String);
create_py_value!(PyValueU64, u64);

#[pyclass(str)]
#[derive(Clone, Default, Serialize, Deserialize)]
pub struct PyConditionalRequirements {
    pub(crate) inner: ConditionalRequirements,
}

#[pymethods]
impl PyConditionalRequirements {
    #[new]
    pub fn new() -> Self {
        PyConditionalRequirements {
            inner: ConditionalRequirements::default(),
        }
    }

    #[getter]
    // We erase the type here to return a list of PyItemPackageDependency
    // which can be used in Python as list[PyItemPackageDependency]
    pub fn build(&self) -> PyResult<Py<PyList>> {
        Python::with_gil(|py| {
            let list = PyList::empty(py);
            for dep in &self.inner.build.0 {
                list.append(PyItemPackageDependency { inner: dep.clone() })?;
            }
            Ok(list.unbind())
        })
    }

    #[getter]
    pub fn host(&self) -> PyResult<Py<PyList>> {
        Python::with_gil(|py| {
            let list = PyList::empty(py);
            for dep in &self.inner.host.0 {
                list.append(PyItemPackageDependency { inner: dep.clone() })?;
            }
            Ok(list.unbind())
        })
    }

    #[getter]
    pub fn run(&self) -> PyResult<Py<PyList>> {
        Python::with_gil(|py| {
            let list = PyList::empty(py);
            for dep in &self.inner.run.0 {
                list.append(PyItemPackageDependency { inner: dep.clone() })?;
            }
            Ok(list.unbind())
        })
    }

    #[getter]
    pub fn run_constraints(&self) -> PyResult<Py<PyList>> {
        Python::with_gil(|py| {
            let list = PyList::empty(py);
            for dep in &self.inner.run_constraints.0 {
                list.append(PyItemPackageDependency { inner: dep.clone() })?;
            }
            Ok(list.unbind())
        })
    }

    #[setter]
    pub fn set_build(&mut self, build: Vec<Bound<'_, PyAny>>) -> PyResult<()> {
        self.inner.build = build
            .into_iter()
            .map(|item| Ok(PyItemPackageDependency::try_from(item)?.inner))
            .collect::<PyResult<ConditionalList<_>>>()?;
        Ok(())
    }

    #[setter]
    pub fn set_host(&mut self, host: Vec<Bound<'_, PyAny>>) -> PyResult<()> {
        self.inner.host = host
            .into_iter()
            .map(|item| Ok(PyItemPackageDependency::try_from(item)?.inner))
            .collect::<PyResult<ConditionalList<_>>>()?;
        Ok(())
    }

    #[setter]
    pub fn set_run(&mut self, run: Vec<Bound<'_, PyAny>>) -> PyResult<()> {
        self.inner.run = run
            .into_iter()
            .map(|item| Ok(PyItemPackageDependency::try_from(item)?.inner))
            .collect::<PyResult<ConditionalList<_>>>()?;
        Ok(())
    }

    #[setter]
    pub fn set_run_constraints(&mut self, run_constraints: Vec<Bound<'_, PyAny>>) -> PyResult<()> {
        self.inner.run_constraints = run_constraints
            .into_iter()
            .map(|item| Ok(PyItemPackageDependency::try_from(item)?.inner))
            .collect::<PyResult<ConditionalList<_>>>()?;
        Ok(())
    }

    pub fn __str__(&self) -> String {
        format!("{}", self.inner)
    }

    pub fn resolve(&self, host_platform: Option<&PyPlatform>) -> PyPackageSpecDependencies {
        let platform = host_platform.map(|p| p.inner);

        let resolved = self.inner.resolve(platform);

        resolved.into()
    }
}

impl From<ConditionalRequirements> for PyConditionalRequirements {
    fn from(requirements: ConditionalRequirements) -> Self {
        PyConditionalRequirements {
            inner: requirements,
        }
    }
}

<<<<<<< HEAD
impl Display for PyConditionalRequirements {
    fn fmt(&self, f: &mut std::fmt::Formatter<'_>) -> std::fmt::Result {
        write!(f, "{}", self.inner)
    }
}

#[pyclass]
#[derive(Clone, Default)]
=======
impl Deref for PyConditionalRequirements {
    type Target = ConditionalRequirements;
    fn deref(&self) -> &Self::Target {
        &self.inner
    }
}

impl Display for PyConditionalRequirements {
    fn fmt(&self, f: &mut Formatter<'_>) -> std::fmt::Result {
        write!(f, "{{ {} }}", self.inner)
    }
}

create_py_wrap!(PyTest, Test);

#[pyclass(str)]
#[derive(Clone, Default, Serialize, Deserialize)]
>>>>>>> 9635abec
pub struct PyAbout {
    pub(crate) inner: About,
}

#[pymethods]
impl PyAbout {
    #[new]
    pub fn new() -> Self {
        PyAbout {
            inner: About::default(),
        }
    }

    #[getter]
    pub fn homepage(&self) -> Option<String> {
        self.inner
            .homepage
            .clone()
            .and_then(|v| v.concrete().cloned())
    }

    #[getter]
    pub fn license(&self) -> Option<String> {
        self.inner
            .license
            .clone()
            .and_then(|v| v.concrete().cloned())
    }

    #[getter]
    pub fn summary(&self) -> Option<String> {
        self.inner
            .summary
            .clone()
            .and_then(|v| v.concrete().cloned())
    }

    #[getter]
    pub fn description(&self) -> Option<String> {
        self.inner
            .description
            .clone()
            .and_then(|v| v.concrete().cloned())
    }
}

impl Display for PyAbout {
    fn fmt(&self, f: &mut Formatter<'_>) -> std::fmt::Result {
        write!(f, "PyAbout {{ {} }}", self.inner)
    }
}

impl From<About> for PyAbout {
    fn from(about: About) -> Self {
        PyAbout { inner: about }
    }
}

impl Deref for PyAbout {
    type Target = About;
    fn deref(&self) -> &Self::Target {
        &self.inner
    }
}

#[pyclass(str)]
#[derive(Clone, Default, Serialize, Deserialize)]
pub struct PyExtra {
    pub(crate) inner: Extra,
}

#[pymethods]
impl PyExtra {
    #[new]
    pub fn new() -> Self {
        PyExtra {
            inner: Extra::default(),
        }
    }

    #[getter]
    pub fn recipe_maintainers(&self) -> PyResult<Py<PyList>> {
        Python::with_gil(|py| {
            let list = PyList::empty(py);
            for dep in &self.inner.recipe_maintainers.0 {
                list.append(PyItemString { inner: dep.clone() })?;
            }
            Ok(list.unbind())
        })
    }
}

impl From<Extra> for PyExtra {
    fn from(extra: Extra) -> Self {
        PyExtra { inner: extra }
    }
}

impl Deref for PyExtra {
    type Target = Extra;
    fn deref(&self) -> &Self::Target {
        &self.inner
    }
}

impl Display for PyExtra {
    fn fmt(&self, f: &mut Formatter<'_>) -> std::fmt::Result {
        write!(f, "{{ {} }}", self.inner)
    }
}<|MERGE_RESOLUTION|>--- conflicted
+++ resolved
@@ -18,17 +18,9 @@
 };
 use rattler_conda_types::package::EntryPoint;
 use recipe_stage0::recipe::{
-<<<<<<< HEAD
-    About, Build, ConditionalList, ConditionalRequirements, Extra, IntermediateRecipe, NoArchKind,
-    Package, PathSource, Python, Script, Source, UrlSource, Value,
-};
-use std::collections::HashMap;
-use std::fmt::Display;
-=======
     About, Build, ConditionalRequirements, Extra, IntermediateRecipe, Item, NoArchKind, Package,
     PathSource, Python as RecipePython, Script, Source, Test, UrlSource, Value,
 };
->>>>>>> 9635abec
 
 use std::fmt::{Display, Formatter};
 use std::{
@@ -81,30 +73,6 @@
             None => write!(f, "None"),
         }
     }
-<<<<<<< HEAD
-
-    #[setter]
-    pub fn set_package(&mut self, value: PyPackage) {
-        self.inner.package = value.inner;
-    }
-
-    #[getter]
-    pub fn build(&self) -> PyBuild {
-        PyBuild {
-            inner: self.inner.build.clone(),
-        }
-    }
-
-    #[setter]
-    pub fn set_build(&mut self, value: PyBuild) {
-        self.inner.build = value.inner;
-    }
-
-    #[getter]
-    pub fn requirements(&self) -> PyConditionalRequirements {
-        PyConditionalRequirements {
-            inner: self.inner.requirements.clone(),
-=======
 );
 create_py_wrap!(
     PyOptionExtra,
@@ -113,22 +81,10 @@
         match opt {
             Some(extra) => write!(f, "{}", extra),
             None => write!(f, "None"),
->>>>>>> 9635abec
         }
     }
 );
 
-<<<<<<< HEAD
-    #[setter]
-    pub fn set_requirements(&mut self, value: PyConditionalRequirements) {
-        self.inner.requirements = value.inner;
-    }
-
-    #[getter]
-    pub fn about(&self) -> Option<PyAbout> {
-        self.inner.about.clone().map(|a| PyAbout { inner: a })
-    }
-=======
 #[pyclass(get_all, set_all, str)]
 #[derive(Clone, Serialize)]
 pub struct PyIntermediateRecipe {
@@ -141,7 +97,6 @@
     pub about: Py<PyOptionAbout>,
     pub extra: Py<PyOptionExtra>,
 }
->>>>>>> 9635abec
 
 impl Display for PyIntermediateRecipe {
     fn fmt(&self, f: &mut Formatter<'_>) -> std::fmt::Result {
@@ -345,15 +300,12 @@
     pub fn set_version(&mut self, version: PyValueString) {
         self.inner.version = version.inner;
     }
-<<<<<<< HEAD
-=======
 }
 
 impl From<Package> for PyPackage {
     fn from(package: Package) -> Self {
         PyPackage { inner: package }
     }
->>>>>>> 9635abec
 }
 
 #[pyclass]
@@ -872,7 +824,7 @@
     pub fn build(&self) -> PyResult<Py<PyList>> {
         Python::with_gil(|py| {
             let list = PyList::empty(py);
-            for dep in &self.inner.build.0 {
+            for dep in &self.inner.build {
                 list.append(PyItemPackageDependency { inner: dep.clone() })?;
             }
             Ok(list.unbind())
@@ -883,7 +835,7 @@
     pub fn host(&self) -> PyResult<Py<PyList>> {
         Python::with_gil(|py| {
             let list = PyList::empty(py);
-            for dep in &self.inner.host.0 {
+            for dep in &self.inner.host {
                 list.append(PyItemPackageDependency { inner: dep.clone() })?;
             }
             Ok(list.unbind())
@@ -894,7 +846,7 @@
     pub fn run(&self) -> PyResult<Py<PyList>> {
         Python::with_gil(|py| {
             let list = PyList::empty(py);
-            for dep in &self.inner.run.0 {
+            for dep in &self.inner.run {
                 list.append(PyItemPackageDependency { inner: dep.clone() })?;
             }
             Ok(list.unbind())
@@ -905,7 +857,7 @@
     pub fn run_constraints(&self) -> PyResult<Py<PyList>> {
         Python::with_gil(|py| {
             let list = PyList::empty(py);
-            for dep in &self.inner.run_constraints.0 {
+            for dep in &self.inner.run_constraints {
                 list.append(PyItemPackageDependency { inner: dep.clone() })?;
             }
             Ok(list.unbind())
@@ -917,7 +869,7 @@
         self.inner.build = build
             .into_iter()
             .map(|item| Ok(PyItemPackageDependency::try_from(item)?.inner))
-            .collect::<PyResult<ConditionalList<_>>>()?;
+            .collect::<PyResult<Vec<_>>>()?;
         Ok(())
     }
 
@@ -926,7 +878,7 @@
         self.inner.host = host
             .into_iter()
             .map(|item| Ok(PyItemPackageDependency::try_from(item)?.inner))
-            .collect::<PyResult<ConditionalList<_>>>()?;
+            .collect::<PyResult<Vec<_>>>()?;
         Ok(())
     }
 
@@ -935,7 +887,7 @@
         self.inner.run = run
             .into_iter()
             .map(|item| Ok(PyItemPackageDependency::try_from(item)?.inner))
-            .collect::<PyResult<ConditionalList<_>>>()?;
+            .collect::<PyResult<Vec<_>>>()?;
         Ok(())
     }
 
@@ -944,12 +896,8 @@
         self.inner.run_constraints = run_constraints
             .into_iter()
             .map(|item| Ok(PyItemPackageDependency::try_from(item)?.inner))
-            .collect::<PyResult<ConditionalList<_>>>()?;
+            .collect::<PyResult<Vec<_>>>()?;
         Ok(())
-    }
-
-    pub fn __str__(&self) -> String {
-        format!("{}", self.inner)
     }
 
     pub fn resolve(&self, host_platform: Option<&PyPlatform>) -> PyPackageSpecDependencies {
@@ -969,16 +917,6 @@
     }
 }
 
-<<<<<<< HEAD
-impl Display for PyConditionalRequirements {
-    fn fmt(&self, f: &mut std::fmt::Formatter<'_>) -> std::fmt::Result {
-        write!(f, "{}", self.inner)
-    }
-}
-
-#[pyclass]
-#[derive(Clone, Default)]
-=======
 impl Deref for PyConditionalRequirements {
     type Target = ConditionalRequirements;
     fn deref(&self) -> &Self::Target {
@@ -996,7 +934,6 @@
 
 #[pyclass(str)]
 #[derive(Clone, Default, Serialize, Deserialize)]
->>>>>>> 9635abec
 pub struct PyAbout {
     pub(crate) inner: About,
 }
@@ -1081,7 +1018,7 @@
     pub fn recipe_maintainers(&self) -> PyResult<Py<PyList>> {
         Python::with_gil(|py| {
             let list = PyList::empty(py);
-            for dep in &self.inner.recipe_maintainers.0 {
+            for dep in &self.inner.recipe_maintainers {
                 list.append(PyItemString { inner: dep.clone() })?;
             }
             Ok(list.unbind())
