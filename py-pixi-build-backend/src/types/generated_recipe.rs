use std::{collections::BTreeSet, path::PathBuf};

use miette::IntoDiagnostic;
use pixi_build_backend::generated_recipe::{GenerateRecipe, GeneratedRecipe};
use pyo3::{
    Py, PyObject, PyResult, Python, pyclass, pymethods,
    types::{PyAnyMethods, PyString},
};
use recipe_stage0::recipe::IntermediateRecipe;

use crate::{
    create_py_wrap,
    recipe_stage0::recipe::PyIntermediateRecipe,
    types::{PyBackendConfig, PyPlatform, PyProjectModelV1, PyPythonParams},
};

create_py_wrap!(PyVecString, Vec<String>, |v: &Vec<String>,
                                           f: &mut std::fmt::Formatter<
    '_,
>| {
    write!(f, "[{}]", v.join(", "))
});

#[pyclass(get_all, set_all)]
#[derive(Clone)]
pub struct PyGeneratedRecipe {
    pub(crate) recipe: Py<PyIntermediateRecipe>,
    pub(crate) metadata_input_globs: Py<PyVecString>,
    pub(crate) build_input_globs: Py<PyVecString>,
}

#[pymethods]
impl PyGeneratedRecipe {
    #[new]
    pub fn new(py: Python) -> PyResult<Self> {
        Ok(PyGeneratedRecipe {
            recipe: Py::new(py, PyIntermediateRecipe::new(py)?)?,
            metadata_input_globs: Py::new(py, PyVecString::default())?,
            build_input_globs: Py::new(py, PyVecString::default())?,
        })
    }

    #[staticmethod]
    pub fn from_model(py: Python, model: PyProjectModelV1, manifest_root: PathBuf) -> Self {
        let recipe = GeneratedRecipe::from_model(model.inner.clone(), manifest_root);
        let py_generated_recipe = PyIntermediateRecipe::from_intermediate_recipe(recipe.recipe, py);

        let metadata_input_globs_vec: Vec<String> =
            recipe.metadata_input_globs.into_iter().collect();
        let build_input_globs_vec: Vec<String> = recipe.build_input_globs.into_iter().collect();

<<<<<<< HEAD
    #[setter]
    pub fn set_recipe(&mut self, value: PyIntermediateRecipe) {
        self.inner.recipe = value.inner;
    }

    #[getter]
    pub fn metadata_input_globs(&self) -> Vec<String> {
        self.inner.metadata_input_globs.iter().cloned().collect()
    }
=======
        let metadata_input_globs_vec = PyVecString::from(metadata_input_globs_vec);
        let build_input_globs_vec = PyVecString::from(build_input_globs_vec);
>>>>>>> 9635abec

        PyGeneratedRecipe {
            recipe: Py::new(py, py_generated_recipe).unwrap(),
            metadata_input_globs: Py::new(py, metadata_input_globs_vec).unwrap(),
            build_input_globs: Py::new(py, build_input_globs_vec).unwrap(),
        }
    }

    // #[getter]
    // pub fn recipe(&self, py: Python) -> Py<PyIntermediateRecipe> {
    //     // self.inner.recipe.clone().into()
    //     // PyIntermediateRecipe::from_intermediate_recipe(self.inner.recipe.clone(), py)
    //     self.recipe
    // }

    // #[setter]
    // pub fn set_recipe(&mut self, value: PyIntermediateRecipe) {
    //     self.inner.recipe = value.inner;
    // }

    // #[getter]
    // pub fn metadata_input_globs(&self) -> Vec<String> {
    //     self.inner.metadata_input_globs.iter().cloned().collect()
    // }

    // #[getter]
    // pub fn build_input_globs(&self) -> Vec<String> {
    //     self.inner.build_input_globs.iter().cloned().collect()
    // }
}

// impl From<GeneratedRecipe> for PyGeneratedRecipe {
//     fn from(recipe: GeneratedRecipe) -> Self {
//         PyGeneratedRecipe { inner: recipe }
//     }
// }

// impl From<PyGeneratedRecipe> for GeneratedRecipe {
//     fn from(py_recipe: PyGeneratedRecipe) -> Self {
//         py_recipe.recipe.clone().into()
//     }
// }

impl PyGeneratedRecipe {
    pub fn into_generated_recipe(&self, py: Python) -> GeneratedRecipe {
        let recipe: IntermediateRecipe = self.recipe.borrow(py).into_intermediate_recipe(py);
        let metadata_input_globs: BTreeSet<String> =
            (*self.metadata_input_globs.borrow(py).clone())
                .clone()
                .into_iter()
                .collect();
        let build_input_globs: BTreeSet<String> = (*self.build_input_globs.borrow(py).clone())
            .clone()
            .into_iter()
            .collect();

        GeneratedRecipe {
            recipe,
            metadata_input_globs,
            build_input_globs,
        }
    }
}

/// Trait part
#[pyclass]
#[derive(Clone)]
pub struct PyGenerateRecipe {
    model: PyObject,
}

#[pymethods]
impl PyGenerateRecipe {
    #[new]
    pub fn new(model: PyObject) -> Self {
        PyGenerateRecipe { model }
    }
}

impl GenerateRecipe for PyGenerateRecipe {
    type Config = PyBackendConfig;

    fn generate_recipe(
        &self,
        model: &pixi_build_types::ProjectModelV1,
        config: &Self::Config,
        manifest_path: std::path::PathBuf,
        host_platform: rattler_conda_types::Platform,
        python_params: Option<pixi_build_backend::generated_recipe::PythonParams>,
    ) -> miette::Result<pixi_build_backend::generated_recipe::GeneratedRecipe> {
        let recipe: GeneratedRecipe = Python::with_gil(|py| {
            let manifest_str = manifest_path.to_string_lossy().to_string();

            // we dont pass the wrapper but the python inner model directly
            let py_object = config.model.clone();

            // For other types, we try to wrap them into the Python class
            // So user can use the Python API
            let project_model_class = py
                .import("pixi_build_backend.types.project_model")
                .into_diagnostic()?
                .getattr("ProjectModelV1")
                .into_diagnostic()?;

            let project_model = project_model_class
                .call_method1("_from_py", (PyProjectModelV1::from(model),))
                .into_diagnostic()?;

            let platform_model_class = py
                .import("pixi_build_backend.types.platform")
                .into_diagnostic()?
                .getattr("Platform")
                .into_diagnostic()?;

            let platform_model = platform_model_class
                .call_method1("_from_py", (PyPlatform::from(host_platform),))
                .into_diagnostic()?;

            let python_params_class = py
                .import("pixi_build_backend.types.python_params")
                .into_diagnostic()?
                .getattr("PythonParams")
                .into_diagnostic()?;
            let python_params_model = python_params_class
                .call_method1(
                    "_from_py",
                    (PyPythonParams::from(python_params.unwrap_or_default()),),
                )
                .into_diagnostic()?;

            let generated_recipe_py = self
                .model
                .bind(py)
                .call_method(
                    "generate_recipe",
                    (
                        project_model,
                        py_object,
                        PyString::new(py, manifest_str.as_str()),
                        platform_model,
                        python_params_model,
                    ),
                    None,
                )
                .into_diagnostic()?;

            // To expose a nice API for the user, we extract the PyGeneratedRecipe
            // calling private _into_py method
            let generated_recipe: PyGeneratedRecipe = generated_recipe_py
                .call_method0("_into_py")
                .into_diagnostic()?
                .extract::<PyGeneratedRecipe>()
                .into_diagnostic()?;

            Ok::<_, miette::Report>(generated_recipe.into_generated_recipe(py))
        })?;

        Ok(recipe)
    }
}<|MERGE_RESOLUTION|>--- conflicted
+++ resolved
@@ -49,20 +49,8 @@
             recipe.metadata_input_globs.into_iter().collect();
         let build_input_globs_vec: Vec<String> = recipe.build_input_globs.into_iter().collect();
 
-<<<<<<< HEAD
-    #[setter]
-    pub fn set_recipe(&mut self, value: PyIntermediateRecipe) {
-        self.inner.recipe = value.inner;
-    }
-
-    #[getter]
-    pub fn metadata_input_globs(&self) -> Vec<String> {
-        self.inner.metadata_input_globs.iter().cloned().collect()
-    }
-=======
         let metadata_input_globs_vec = PyVecString::from(metadata_input_globs_vec);
         let build_input_globs_vec = PyVecString::from(build_input_globs_vec);
->>>>>>> 9635abec
 
         PyGeneratedRecipe {
             recipe: Py::new(py, py_generated_recipe).unwrap(),
