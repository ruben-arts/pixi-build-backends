--- conflicted
+++ resolved
@@ -1,10 +1,5 @@
 from typing import Any, Dict, Optional, Protocol, List
-<<<<<<< HEAD
-from pathlib import Path
 from pixi_build_backend.types.intermediate_recipe import IntermediateRecipe, Package, Build, About
-=======
-from pixi_build_backend.types.intermediate_recipe import IntermediateRecipe
->>>>>>> 49f77587
 from pixi_build_backend.pixi_build_backend import PyGeneratedRecipe, PyGenerateRecipe
 from pixi_build_backend.types.platform import Platform
 from pixi_build_backend.types.project_model import ProjectModelV1
@@ -30,7 +25,7 @@
     def recipe(self) -> IntermediateRecipe:
         """Get the recipe."""
         return IntermediateRecipe._from_inner(self._inner.recipe)
-    
+
     @recipe.setter
     def recipe(self, value: IntermediateRecipe) -> None:
         """Set the recipe."""
